--[[
	Module for managing keybindings with neorg mode support.

Usage:
	Register keys with core.keybinds's public register_keybind(module_name, name) and register_keybinds(module_name, name) functions.

	Received events come with the type of `core.keybinds.events.<module_name>.<name>`.
	To invoke a keybind, execute `:Neorg keybind <mode> <keybind_path>`, where <mode> is the mode that the keybind will only execute in and
	<keybind_path> is a path like "core.norg.qol.todo_items.todo.task_done".

	Keybindings must be explicitly bound by the user themselves, see https://github.com/vhyrro/neorg/wiki/Keybinds and
	https://github.com/vhyrro/neorg/wiki/User-Keybinds for more info.
--]]

require("neorg.modules.base")
require("neorg.modules")

local module = neorg.modules.create("core.keybinds")

local log = require("neorg.external.log")

module.setup = function()
    return { success = true, requires = { "core.neorgcmd", "core.mode", "core.autocommands" } }
end

module.load = function()
    module.required["core.autocommands"].enable_autocommand("BufEnter")
    module.required["core.autocommands"].enable_autocommand("BufLeave")

    if module.config.public.default_keybinds then
        require("neorg.external.helpers").require(module, "default_keybinds")(module.config.public.neorg_leader)
    end
end

module.private = {
    bound_keys = {},
}

module.config.public = {
    default_keybinds = false,
    neorg_leader = "<Leader>o",
}

module.public = {

    -- Define neorgcmd autocompletions and commands
    neorg_commands = {
        definitions = {
            keybind = {},
        },
        data = {
            keybind = {
                args = 2,
                name = "core.keybinds.trigger",
            },
        },
    },

    version = "0.2",

    keybinds = {},

    -- @Summary Registers a new keybind
    -- @Description Adds a new keybind to the database of known keybinds
    -- @Param  module_name (string) - the name of the module that owns the keybind. Make sure it's an absolute path.
    -- @Param  name (string) - the name of the keybind. The module_name will be prepended to this string to form a unique name.
    register_keybind = function(module_name, name)
        -- Create the full keybind name
        local keybind_name = module_name .. "." .. name

        -- If that keybind is not defined yet then define it
        if not module.events.defined[keybind_name] then
            module.events.defined[keybind_name] = neorg.events.define(module, keybind_name)

            -- Define autocompletion for core.neorgcmd
            module.public.keybinds[keybind_name] = {}
        end

        -- Update core.neorgcmd's internal tables
        module.required["core.neorgcmd"].add_commands_from_table(module.public.neorg_commands)
    end,

    -- @Summary Registers a batch of keybinds
    -- @Description Like register_keybind(), except registers a batch of them
    -- @Param  module_name (string) - the name of the module that owns the keybind. Make sure it's an absolute path.
    -- @Param  names (list of strings) - a list of strings detailing names of the keybinds. The module_name will be prepended to each one to form a unique name.
    register_keybinds = function(module_name, names)
        -- Loop through each name from the names argument
        for _, name in ipairs(names) do
            -- Create the full keybind name
            local keybind_name = module_name .. "." .. name

            -- If that keybind is not defined yet then define it
            if not module.events.defined[keybind_name] then
                module.events.defined[keybind_name] = neorg.events.define(module, keybind_name)

                -- Define autocompletion for core.neorgcmd
                module.public.keybinds[keybind_name] = {}
            end
        end

        -- Update core.neorgcmd's internal tables
        module.required["core.neorgcmd"].add_commands_from_table(module.public.neorg_commands)
    end,

    -- @Summary Rebinds all the keys defined via User Callbacks
    bind_all = function()
        -- If the table is already populated then don't populate it further
        if not vim.tbl_isempty(module.private.bound_keys) then
            return
        end

        local current_mode = module.required["core.mode"].get_mode()

        -- Broadcast the enable_keybinds event to any user that might have registered a User Callback for it
        local payload

        payload = {

            -- @Summary Maps a Neovim keybind.
            -- @Description Allows Neorg to manage and track mapped keys.
            -- @Param  mode (string) - same as the mode parameter for :h nvim_buf_set_keymap
            -- @Param  key (string) - same as the lhs parameter for :h nvim_buf_set_keymap
            -- @Param  command (string) - same as the rhs parameter for :h nvim_buf_set_keymap
            -- @Param  opts (table) - same as the opts parameter for :h nvim_buf_set_keymap
            map = function(mode, key, command, opts)
                vim.api.nvim_set_keymap(mode, key, command, opts or {})

                -- Insert it into the list of tracked keys
                table.insert(module.private.bound_keys, { mode, key })
            end,

            -- @Summary Maps a bunch of keys for a certain mode
            -- @Description An advanced wrapper around the map() function, maps several keys if the current neorg mode is the desired one
            -- @Param  mode (string) - the neorg mode to bind the keys on
            -- @Param  keys (table { <neovim_mode> = { { "<key>", "<name-of-keybind>" } } }) - a table of keybinds
            -- @Param  opts (table) - the same parameters that should be passed into vim.api.nvim_set_keymap()'s opts parameter
            map_to_mode = function(mode, keys, opts)
                -- If the keys table is empty then don't bother doing any parsing
                if vim.tbl_isempty(keys) then
                    return
                end

                -- If the current mode matches the desired mode then
                if mode == "all" or module.required["core.mode"].get_mode() == mode then
                    -- Loop through all the keybinds for a certain mode
                    for neovim_mode, keymaps in pairs(keys) do
                        -- Loop though all the keymaps in that mode
                        for _, keymap in ipairs(keymaps) do
                            -- Map the keybind and keep track of it using the map() function
                            payload.map(neovim_mode, keymap[1], keymap[2], opts)
                        end
                    end
                end
            end,

            -- @Summary Maps a bunch of keys for a certain mode
            -- @Description An advanced wrapper around the map() function, maps several keys if the current neorg mode is the desired one
            -- @Param  mode (string) - the neorg mode to bind the keys on
            -- @Param  keys (table { <neovim_mode> = { { "<key>", "<name-of-keybind>" } } }) - a table of keybinds
            -- @Param  opts (table) - the same parameters that should be passed into vim.api.nvim_set_keymap()'s opts parameter
            map_event_to_mode = function(mode, keys, opts)
                -- If the keys table is empty then don't bother doing any parsing
                if vim.tbl_isempty(keys) then
                    return
                end

                -- If the current mode matches the desired mode then
                if mode == "all" or module.required["core.mode"].get_mode() == mode then
                    -- Loop through all the keybinds for a certain mode
                    for neovim_mode, keymaps in pairs(keys) do
                        -- Loop though all the keymaps in that mode
                        for _, keymap in ipairs(keymaps) do
                            -- Map the keybind and keep track of it using the map() function
                            payload.map(
                                neovim_mode,
                                keymap[1],
                                "<cmd>Neorg keybind " .. mode .. " " .. keymap[2] .. "<CR>",
                                opts
                            )
                        end
                    end
                end
            end,

            -- Include the current Neorg mode in the contents
            mode = current_mode,
        }

        -- Broadcast our event with the desired payload!
        neorg.events.broadcast_event(neorg.events.create(module, "core.keybinds.events.enable_keybinds", payload))

        -- If we have defined the default_keybinds as a table then that means the user wants to change some keys
        if type(module.config.public.default_keybinds) == "table" then
            -- Go through each mode, since the table should look like:
            -- <mode> = {
            --  <keybind> = {
            --   event = 'core.integrations.treesitter.next.heading',
            --   mode = 'all', -- Only works when the 'event key is provided'
            --   OR
            --   action = '<cmd>lua print("Hello world!")<CR>'
            --  }
            -- }
            for mode, keybinds in pairs(module.config.public.default_keybinds) do
                -- Go through every keybind and extract its data
                for keybind, data in pairs(keybinds) do
                    if keybind ~= "unbind" then
                        if data.event then
                            vim.api.nvim_set_keymap(
                                mode,
                                keybind,
                                "<cmd>Neorg keybind " .. (data.mode or "norg") .. " " .. data.event .. "<CR>",
                                data.opts or {}
                            )
                        elseif data.action then
                            if data.mode then
                                log.warn(
                                    "Warning in keybind definition for",
                                    keybind,
                                    "- 'mode' key has no effect when paired with the 'action' key."
                                )
                            end
                            vim.api.nvim_set_keymap(mode, keybind, data.action, data.opts or {})
                        else
                            log.error(
                                "Error in keybind definition. You need to supply one of these keys: 'event' or 'key'."
                            )
                        end
                    else
                        -- If we're dealing with a table called "unbind" then go through all the strings defined there
                        -- and unbind each key
                        for _, to_unbind in ipairs(data) do
                            log.warn(to_unbind)
                            pcall(vim.api.nvim_del_keymap, mode, to_unbind)
                        end
                    end
                end
            end
        end
    end,

    -- @Summary Unbind all currently defined keys
    -- @Description If the user has used the map() function, as they should have, Neorg will have tracked all the currently bound keymaps.
    --				Thanks to this function all those keys will be cleared as a result of e.g. a mode change.
    unbind_all = function()
<<<<<<< HEAD
        vim.schedule(function()
            -- Loop through every currently defined keybind and unbind it
            for _, mode_key_pair in ipairs(module.private.bound_keys) do
                local ok, error = pcall(vim.api.nvim_del_keymap, mode_key_pair[1], mode_key_pair[2])

                if not ok then
                    log.info("Failed to unset a certain key with error:", error)
                end
            end
            -- Reset the bound keys table
            module.private.bound_keys = {}
        end)
=======
        -- Loop through every currently defined keybind and unbind it
        for _, mode_key_pair in ipairs(module.private.bound_keys) do
            pcall(vim.api.nvim_del_keymap, mode_key_pair[1], mode_key_pair[2])
        end

        -- Reset the bound keys table
        module.private.bound_keys = {}
>>>>>>> 10a16a3f
    end,

    -- @Summary Synchronizes all autocompletions
    -- @Description Updates the list of known modes and keybinds for easy autocompletion. Invoked automatically during neorg_post_load().
    sync = function()
        -- Reset all the autocompletions
        module.public.neorg_commands.definitions.keybind = {}

        -- Grab all the modes
        local modes = module.required["core.mode"].get_modes()

        -- Set autocompletion for the "all" mode
        module.public.neorg_commands.definitions.keybind.all = module.public.keybinds

        -- Convert the list of modes into completion entries for core.neorgcmd
        for _, mode in ipairs(modes) do
            module.public.neorg_commands.definitions.keybind[mode] = module.public.keybinds
        end

        -- Update core.neorgcmd's internal tables
        module.required["core.neorgcmd"].add_commands_from_table(module.public.neorg_commands)
    end,
}

module.neorg_post_load = module.public.sync

module.on_event = function(event)
    if event.type == "core.neorgcmd.events.core.keybinds.trigger" then
        -- Query the current mode and the expected mode (the one passed in by the user)
        local expected_mode = event.content[1]
        local current_mode = module.required["core.mode"].get_mode()

        -- If the modes don't match then don't execute the keybind
        if expected_mode ~= current_mode and expected_mode ~= "all" then
            return
        end

        -- Get the event path to the keybind
        local keybind_event_path = event.content[2]

        -- If it is defined then broadcast the event
        if module.events.defined[keybind_event_path] then
            neorg.events.broadcast_event(neorg.events.create(module, "core.keybinds.events." .. keybind_event_path))
        else -- Otherwise throw an error
            log.error("Unable to trigger keybind", keybind_event_path, "- the keybind does not exist")
        end
    elseif event.type == "core.mode.events.mode_created" then
        -- If a new mode has been created then resync
        module.public.sync()
    elseif event.type == "core.mode.events.mode_set" then
        -- If a new mode has been set then reset all of our keybinds
        module.public.unbind_all()
        module.public.bind_all()
    elseif event.type == "core.autocommands.events.bufenter" and event.content.norg then
        -- If we have entered a buffer then rebind all keys
        module.public.bind_all()
    elseif event.type == "core.autocommands.events.bufleave" and event.content.norg then
        -- If we have left a buffer then unbind all keys
        module.public.unbind_all()
    end
end

module.events.defined = {
    enable_keybinds = neorg.events.define(module, "enable_keybinds"),
}

module.events.subscribed = {
    ["core.neorgcmd"] = {
        ["core.keybinds.trigger"] = true,
    },

    ["core.autocommands"] = {
        bufenter = true,
        bufleave = true,
    },

    ["core.mode"] = {
        mode_created = true,
        mode_set = true,
    },
}

return module<|MERGE_RESOLUTION|>--- conflicted
+++ resolved
@@ -243,20 +243,6 @@
     -- @Description If the user has used the map() function, as they should have, Neorg will have tracked all the currently bound keymaps.
     --				Thanks to this function all those keys will be cleared as a result of e.g. a mode change.
     unbind_all = function()
-<<<<<<< HEAD
-        vim.schedule(function()
-            -- Loop through every currently defined keybind and unbind it
-            for _, mode_key_pair in ipairs(module.private.bound_keys) do
-                local ok, error = pcall(vim.api.nvim_del_keymap, mode_key_pair[1], mode_key_pair[2])
-
-                if not ok then
-                    log.info("Failed to unset a certain key with error:", error)
-                end
-            end
-            -- Reset the bound keys table
-            module.private.bound_keys = {}
-        end)
-=======
         -- Loop through every currently defined keybind and unbind it
         for _, mode_key_pair in ipairs(module.private.bound_keys) do
             pcall(vim.api.nvim_del_keymap, mode_key_pair[1], mode_key_pair[2])
@@ -264,7 +250,6 @@
 
         -- Reset the bound keys table
         module.private.bound_keys = {}
->>>>>>> 10a16a3f
     end,
 
     -- @Summary Synchronizes all autocompletions
