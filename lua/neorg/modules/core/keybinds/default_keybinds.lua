--- conflicted
+++ resolved
@@ -17,14 +17,10 @@
 
                 { "<CR>", "core.norg.esupports.goto_link" },
 
-<<<<<<< HEAD
                 -- Keys for managing GTD workflow
                 { "gtda", "core.gtd.base.add_to_inbox" },
 
-                { neorg_leader .. "toc", "core.norg.qol.toc.generate.toc" },
-=======
                 { "<C-s>", "core.integrations.telescope.find_linkable" },
->>>>>>> 10a16a3f
             },
 
             i = {
